--- conflicted
+++ resolved
@@ -38,16 +38,12 @@
 
 Then you're ready to start a dev server! The command to run will depend on
 the repository you checked out. Read the README for that repository to find
-<<<<<<< HEAD
-out what command you should run.
-=======
 out what command you should run. In the case of `openmrs-esm-template-app`,
 use `yarn start` to start the server
 
 ```bash
 yarn start
 ```
->>>>>>> 3d147014
 
 This command will almost certainly run a "script" from the `package.json`
 file. Take a look at the `scripts` section of this file to find out what
@@ -80,11 +76,7 @@
 ```bash
 # if the OpenMRS frontend you're looking at uses HTTP (e.g. a local server)
 yarn serve
-<<<<<<< HEAD
-# if the OpenMRS frontend you're looking at uses HTTPS (e.g. openmrs-spa.org)
-=======
 # if the OpenMRS frontend you're looking at uses HTTPS (e.g. dev3.openmrs.org)
->>>>>>> 3d147014
 yarn serve --https
 ```
 
