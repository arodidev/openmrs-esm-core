--- conflicted
+++ resolved
@@ -1,228 +1,3 @@
-<<<<<<< HEAD
-const ForkTsCheckerWebpackPlugin = require("fork-ts-checker-webpack-plugin");
-const { resolve, dirname, basename } = require("path");
-const { CleanWebpackPlugin } = require("clean-webpack-plugin");
-const { DefinePlugin, container } = require("webpack");
-const { BundleAnalyzerPlugin } = require("webpack-bundle-analyzer");
-const { StatsWriterPlugin } = require("webpack-stats-plugin");
-const { merge, mergeWith, isArray } = require("lodash");
-const { postProcessFile } = require("./dist/utils/optimize");
-
-const production = "production";
-const { ModuleFederationPlugin } = container;
-
-function getFrameworkVersion() {
-  try {
-    const { version } = require("@openmrs/esm-framework/package.json");
-    return `^${version}`;
-  } catch {
-    return "3.x";
-  }
-}
-
-function makeIdent(name) {
-  if (name.indexOf("/") !== -1) {
-    name = name.substr(name.indexOf("/"));
-  }
-
-  if (name.endsWith("-app")) {
-    name = name.substr(0, name.length - 4);
-  }
-
-  return name;
-}
-
-const overrides = {};
-const additionalConfig = {};
-const scriptRuleConfig = {};
-const cssRuleConfig = {};
-const scssRuleConfig = {};
-const assetRuleConfig = {};
-
-module.exports = (env, argv = {}) => {
-  const root = process.cwd();
-  const { name, peerDependencies, browser, main, types } = require(resolve(
-    root,
-    "package.json"
-  ));
-  const mode = argv.mode || process.env.NODE_ENV || "development";
-  const filename = basename(browser || main);
-  const outDir = dirname(browser || main);
-  const srcFile = resolve(root, browser ? main : types);
-  const ident = makeIdent(name);
-  const frameworkVersion = getFrameworkVersion();
-
-  const cssLoader = {
-    loader: "css-loader",
-    options: {
-      modules: {
-        localIdentName: `${ident}__[name]__[local]___[hash:base64:5]`,
-      },
-    },
-  };
-
-  const baseConfig = {
-    entry: {
-      [name]: "systemjs-webpack-interop/auto-public-path",
-    },
-    output: {
-      libraryTarget: "system",
-      publicPath: "",
-      path: resolve(root, outDir),
-    },
-    target: "web",
-    module: {
-      rules: [
-        merge(
-          {
-            test: /\.m?(js|ts|tsx)$/,
-            exclude: /(node_modules|bower_components)/,
-            use: {
-              loader: require.resolve("babel-loader"),
-            },
-          },
-          scriptRuleConfig
-        ),
-        merge(
-          {
-            test: /\.css$/,
-            use: [require.resolve("style-loader"), cssLoader],
-          },
-          cssRuleConfig
-        ),
-        merge(
-          {
-            test: /\.s[ac]ss$/i,
-            use: [
-              require.resolve("style-loader"),
-              cssLoader,
-              { loader: require.resolve("sass-loader") },
-            ],
-          },
-          scssRuleConfig
-        ),
-        merge(
-          {
-            test: /\.(png|jpe?g|gif|svg)$/i,
-            type: "asset/resource",
-          },
-          assetRuleConfig
-        ),
-      ],
-    },
-    mode,
-    devtool: mode === production ? "source-map" : "inline-source-map",
-    devServer: {
-      headers: {
-        "Access-Control-Allow-Origin": "*",
-      },
-    },
-    performance: {
-      hints: mode === production && "warning",
-    },
-    plugins: [
-      new ForkTsCheckerWebpackPlugin(),
-      new CleanWebpackPlugin(),
-      new BundleAnalyzerPlugin({
-        analyzerMode: env && env.analyze ? "server" : "disabled",
-      }),
-      new DefinePlugin({
-        "process.env.FRAMEWORK_VERSION": JSON.stringify(frameworkVersion),
-      }),
-      new ModuleFederationPlugin({
-        name,
-        library: { type: "system", name },
-        filename,
-        exposes: {
-          app: srcFile,
-        },
-        shared: Object.keys(peerDependencies).reduce((obj, depName) => {
-          obj[depName] = {
-            requiredVersion: peerDependencies[depName],
-            singleton: true,
-            import: depName,
-            shareKey: depName,
-            shareScope: "default",
-          };
-          return obj;
-        }, {}),
-      }),
-      new StatsWriterPlugin({
-        filename: `${filename}.buildmanifest.json`,
-        stats: {
-          all: false,
-          chunks: true,
-        },
-      }),
-      {
-        apply(compiler) {
-          compiler.hooks.afterEmit.tap("PostProcessPlugin", (compilation) => {
-            if (mode === "production") {
-              // only post-optimize the bundle in production mode
-              const fn = resolve(root, outDir, filename);
-              postProcessFile(fn);
-            }
-          });
-        },
-      },
-    ],
-    resolve: {
-      extensions: [".tsx", ".ts", ".jsx", ".js", ".scss"],
-    },
-    ...overrides,
-  };
-  return mergeWith(baseConfig, additionalConfig, mergeFunction);
-};
-
-function mergeFunction(objValue, srcValue) {
-  if (isArray(objValue)) {
-    return objValue.concat(srcValue);
-  }
-}
-
-/**
- * This object will be merged into the webpack config.
- * Array values will be concatenated with the existing array.
- * Make sure to modify this object and not reassign it.
- */
-module.exports.additionalConfig = additionalConfig;
-
-/**
- * The keys of this object will override the top-level keys
- * of the webpack config.
- * Make sure to modify this object and not reassign it.
- */
-module.exports.overrides = overrides;
-
-/**
- * This object will be merged into the webpack rule governing
- * the loading of JS, JSX, TS, etc. files.
- * Make sure to modify this object and not reassign it.
- */
-module.exports.scriptRuleConfig = scriptRuleConfig;
-
-/**
- * This object will be merged into the webpack rule governing
- * the loading of CSS files.
- * Make sure to modify this object and not reassign it.
- */
-module.exports.cssRuleConfig = cssRuleConfig;
-
-/**
- * This object will be merged into the webpack rule governing
- * the loading of SCSS files.
- * Make sure to modify this object and not reassign it.
- */
-module.exports.scssRuleConfig = scssRuleConfig;
-
-/**
- * This object will be merged into the webpack rule governing
- * the loading of static asset files.
- * Make sure to modify this object and not reassign it.
- */
-module.exports.assetRuleConfig = assetRuleConfig;
-=======
 const { default: extendConfig, ...rest } = require("@openmrs/webpack-config");
 
-module.exports = Object.assign(extendConfig, rest);
->>>>>>> 65a93ac2
+module.exports = Object.assign(extendConfig, rest);