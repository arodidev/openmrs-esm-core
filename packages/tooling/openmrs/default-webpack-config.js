const ForkTsCheckerWebpackPlugin = require("fork-ts-checker-webpack-plugin");
const { resolve, dirname, basename } = require("path");
const { CleanWebpackPlugin } = require("clean-webpack-plugin");
const { DefinePlugin, container } = require("webpack");
const { BundleAnalyzerPlugin } = require("webpack-bundle-analyzer");
const { StatsWriterPlugin } = require("webpack-stats-plugin");
<<<<<<< HEAD
const { mergeWith, isArray } = require("lodash");
const { postProcessFile } = require("./dist/utils/optimize");
=======
const { merge, mergeWith, isArray } = require("lodash");
>>>>>>> 879ee844

const production = "production";
const { ModuleFederationPlugin } = container;

function getFrameworkVersion() {
  try {
    const { version } = require("@openmrs/esm-framework/package.json");
    return `^${version}`;
  } catch {
    return "3.x";
  }
}

function makeIdent(name) {
  if (name.indexOf("/") !== -1) {
    name = name.substr(name.indexOf("/"));
  }

  if (name.endsWith("-app")) {
    name = name.substr(0, name.length - 4);
  }

  return name;
}

const overrides = {};
const additionalConfig = {};
const scriptRuleConfig = {};
const cssRuleConfig = {};
const scssRuleConfig = {};
const assetRuleConfig = {};

module.exports = (env, argv = {}) => {
  const root = process.cwd();
  const { name, peerDependencies, browser, main, types } = require(resolve(
    root,
    "package.json"
  ));
  const mode = argv.mode || process.env.NODE_ENV || "development";
  const filename = basename(browser || main);
  const outDir = dirname(browser || main);
  const srcFile = resolve(root, browser ? main : types);
  const ident = makeIdent(name);
  const frameworkVersion = getFrameworkVersion();

  const cssLoader = {
    loader: "css-loader",
    options: {
      modules: {
        localIdentName: `${ident}__[name]__[local]___[hash:base64:5]`,
      },
    },
  };

  const baseConfig = {
    entry: {
      [name]: "systemjs-webpack-interop/auto-public-path",
    },
    output: {
      libraryTarget: "system",
      publicPath: "",
      path: resolve(root, outDir),
    },
    target: "web",
    module: {
      rules: [
        merge(
          {
            test: /\.m?(js|ts|tsx)$/,
            exclude: /(node_modules|bower_components)/,
            use: {
              loader: require.resolve("babel-loader"),
            },
          },
          scriptRuleConfig
        ),
        merge(
          {
            test: /\.css$/,
            use: [require.resolve("style-loader"), cssLoader],
          },
          cssRuleConfig
        ),
        merge(
          {
            test: /\.s[ac]ss$/i,
            use: [
              require.resolve("style-loader"),
              cssLoader,
              { loader: require.resolve("sass-loader") },
            ],
          },
          scssRuleConfig
        ),
        merge(
          {
            test: /\.(png|jpe?g|gif|svg)$/i,
            type: "asset/resource",
          },
          assetRuleConfig
        ),
      ],
    },
    mode,
    devtool: mode === production ? "source-map" : "inline-source-map",
    devServer: {
      headers: {
        "Access-Control-Allow-Origin": "*",
      },
    },
    performance: {
      hints: mode === production && "warning",
    },
    plugins: [
      new ForkTsCheckerWebpackPlugin(),
      new CleanWebpackPlugin(),
      new BundleAnalyzerPlugin({
        analyzerMode: env && env.analyze ? "server" : "disabled",
      }),
      new DefinePlugin({
        "process.env.FRAMEWORK_VERSION": JSON.stringify(frameworkVersion),
      }),
      new ModuleFederationPlugin({
        name,
        library: { type: "system", name },
        filename,
        exposes: {
          app: srcFile,
        },
        shared: Object.keys(peerDependencies).reduce((obj, depName) => {
          obj[depName] = {
            requiredVersion: peerDependencies[depName],
            singleton: true,
            import: depName,
            shareKey: depName,
            shareScope: "default",
          };
          return obj;
        }, {}),
      }),
      new StatsWriterPlugin({
        filename: `${filename}.buildmanifest.json`,
        stats: {
          all: false,
          chunks: true,
        },
      }),
      {
        apply(compiler) {
          compiler.hooks.afterEmit.tap("PostProcessPlugin", (compilation) => {
            if (mode === "production") {
              // only post-optimize the bundle in production mode
              const fn = resolve(root, outDir, filename);
              postProcessFile(fn);
            }
          });
        },
      },
    ],
    resolve: {
      extensions: [".tsx", ".ts", ".jsx", ".js", ".scss"],
    },
    ...overrides,
  };
  return mergeWith(baseConfig, additionalConfig, mergeFunction);
};

function mergeFunction(objValue, srcValue) {
  if (isArray(objValue)) {
    return objValue.concat(srcValue);
  }
}

/**
 * This object will be merged into the webpack config.
 * Array values will be concatenated with the existing array.
 * Make sure to modify this object and not reassign it.
 */
module.exports.additionalConfig = additionalConfig;

/**
 * The keys of this object will override the top-level keys
 * of the webpack config.
 * Make sure to modify this object and not reassign it.
 */
module.exports.overrides = overrides;

/**
 * This object will be merged into the webpack rule governing
 * the loading of JS, JSX, TS, etc. files.
 * Make sure to modify this object and not reassign it.
 */
module.exports.scriptRuleConfig = scriptRuleConfig;

/**
 * This object will be merged into the webpack rule governing
 * the loading of CSS files.
 * Make sure to modify this object and not reassign it.
 */
module.exports.cssRuleConfig = cssRuleConfig;

/**
 * This object will be merged into the webpack rule governing
 * the loading of SCSS files.
 * Make sure to modify this object and not reassign it.
 */
module.exports.scssRuleConfig = scssRuleConfig;

/**
 * This object will be merged into the webpack rule governing
 * the loading of static asset files.
 * Make sure to modify this object and not reassign it.
 */
module.exports.assetRuleConfig = assetRuleConfig;<|MERGE_RESOLUTION|>--- conflicted
+++ resolved
@@ -4,12 +4,8 @@
 const { DefinePlugin, container } = require("webpack");
 const { BundleAnalyzerPlugin } = require("webpack-bundle-analyzer");
 const { StatsWriterPlugin } = require("webpack-stats-plugin");
-<<<<<<< HEAD
-const { mergeWith, isArray } = require("lodash");
+const { merge, mergeWith, isArray } = require("lodash");
 const { postProcessFile } = require("./dist/utils/optimize");
-=======
-const { merge, mergeWith, isArray } = require("lodash");
->>>>>>> 879ee844
 
 const production = "production";
 const { ModuleFederationPlugin } = container;
