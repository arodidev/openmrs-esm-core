--- conflicted
+++ resolved
@@ -1772,18 +1772,10 @@
 
 #### Parameters
 
-<<<<<<< HEAD
-| Name | Type | Default value |
-| :------ | :------ | :------ |
-| `date` | `Date` | `undefined` |
-| `mode` | [`FormatDateMode`](API.md#formatdatemode) | `"standard"` |
-| `options` | [`FormatDateOptions`](API.md#formatdateoptions) | `defaultOptions` |
-=======
 | Name | Type |
 | :------ | :------ |
 | `date` | `Date` |
 | `options?` | `Partial`<[`FormatDateOptions`](API.md#formatdateoptions)\> |
->>>>>>> 3d147014
 
 #### Returns
 
