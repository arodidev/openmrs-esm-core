--- conflicted
+++ resolved
@@ -73,11 +73,7 @@
   }
 }
 
-<<<<<<< HEAD
-/*
-=======
 /**
->>>>>>> 3d147014
  * This React hook returns the current patient, as specified by the current route. It returns
  * all the information needed to render a loading state, error state, and normal/success state.
  *
