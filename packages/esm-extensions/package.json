{
  "name": "@openmrs/esm-extensions",
  "version": "3.1.1",
  "license": "MPL-2.0",
  "description": "Coordinates extensions and extension points in the OpenMRS Frontend",
  "browser": "dist/openmrs-esm-extensions.js",
  "main": "src/index.ts",
  "source": true,
  "scripts": {
    "test": "jest --config jest.config.js --passWithNoTests",
    "build": "webpack --mode=production",
    "typescript": "tsc",
    "lint": "eslint src --ext ts,tsx"
  },
  "keywords": [
    "openmrs",
    "microfrontends"
  ],
  "directories": {
    "lib": "dist",
    "src": "src"
  },
  "browserslist": [
    "extends browserslist-config-openmrs"
  ],
  "repository": {
    "type": "git",
    "url": "git+https://github.com/openmrs/openmrs-esm-core.git"
  },
  "bugs": {
    "url": "https://github.com/openmrs/openmrs-esm-core/issues"
  },
  "homepage": "https://github.com/openmrs/openmrs-esm-core#readme",
  "dependencies": {
    "carbon-components-react": "^7.23.2",
    "path-to-regexp": "6.1.0",
    "systemjs-webpack-interop": "^2.1.2"
  },
  "peerDependencies": {
<<<<<<< HEAD
    "carbon-icons": "^7.0.7",
    "carbon-components": "^10.23.2",
    "@openmrs/esm-api": "3.x",
=======
>>>>>>> 10f96bc8
    "@openmrs/esm-config": "3.x",
    "@openmrs/esm-context": "3.x",
    "carbon-components": "^10.23.2",
    "carbon-icons": "^7.0.7",
    "react": "16.x",
    "single-spa": "4.x"
  },
  "devDependencies": {
<<<<<<< HEAD
    "@openmrs/esm-api": "^3.0.8",
    "@openmrs/esm-config": "^3.0.8",
    "@openmrs/esm-context": "^3.0.8",
=======
    "@openmrs/esm-config": "^3.1.1",
    "@openmrs/esm-context": "^3.1.1",
>>>>>>> 10f96bc8
    "@types/carbon-components": "^10.23.0",
    "@types/carbon-components-react": "^7.23.0",
    "@types/carbon__icons-react": "^10.20.0",
    "@types/react": "^16.9.46",
    "react": "^16.13.1",
    "single-spa": "^4.4.1"
  },
  "publishConfig": {
    "access": "public"
  }
}<|MERGE_RESOLUTION|>--- conflicted
+++ resolved
@@ -37,12 +37,7 @@
     "systemjs-webpack-interop": "^2.1.2"
   },
   "peerDependencies": {
-<<<<<<< HEAD
-    "carbon-icons": "^7.0.7",
-    "carbon-components": "^10.23.2",
     "@openmrs/esm-api": "3.x",
-=======
->>>>>>> 10f96bc8
     "@openmrs/esm-config": "3.x",
     "@openmrs/esm-context": "3.x",
     "carbon-components": "^10.23.2",
@@ -51,14 +46,9 @@
     "single-spa": "4.x"
   },
   "devDependencies": {
-<<<<<<< HEAD
-    "@openmrs/esm-api": "^3.0.8",
-    "@openmrs/esm-config": "^3.0.8",
-    "@openmrs/esm-context": "^3.0.8",
-=======
+    "@openmrs/esm-api": "^3.1.1",
     "@openmrs/esm-config": "^3.1.1",
     "@openmrs/esm-context": "^3.1.1",
->>>>>>> 10f96bc8
     "@types/carbon-components": "^10.23.0",
     "@types/carbon-components-react": "^7.23.0",
     "@types/carbon__icons-react": "^10.20.0",
