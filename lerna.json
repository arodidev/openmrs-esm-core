--- conflicted
+++ resolved
@@ -1,13 +1,8 @@
 {
-<<<<<<< HEAD
   "packages": [
     "packages/*"
   ],
   "npmClient": "yarn",
   "useWorkspaces": true,
-  "version": "0.1.0"
-=======
-  "packages": ["packages/*"],
   "version": "0.1.1"
->>>>>>> f9b2f5ce
 }